--- conflicted
+++ resolved
@@ -10,12 +10,7 @@
 from gi.repository import Gtk as gtk
 
 gi.require_version("Gtk", "3.0")
-<<<<<<< HEAD
-from gi.repository import Gdk as gdk
-from gi.repository import Gtk as gtk
-
-=======
->>>>>>> 1defbd92
+
 
 # Any global variables that should be used throughout file
 red = "#eb3434"
