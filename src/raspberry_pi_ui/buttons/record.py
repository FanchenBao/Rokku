--- conflicted
+++ resolved
@@ -65,14 +65,8 @@
                     self.recording = False
                     self.logger.error(f"Mqtt broke, no video recorded...")
                     # display message box with error
-<<<<<<< HEAD
-                    #########################
-                    #   Missing code        #
-                    #########################
-=======
                     message = message_box.MessageBox("title", "message")
                     message.run()
->>>>>>> 959c6e2f
             if self.recording:
                 # Since rpi_out sent back true it should be recording now
                 self.logger.info("rpi_out is recording now...")
@@ -92,14 +86,8 @@
                         f"Mqtt broke, no YouTube link recieved..."
                     )
                     # display message box with error
-<<<<<<< HEAD
-                    #########################
-                    #   Missing code        #
-                    #########################
-=======
                     message = message_box.MessageBox("title", "message")
                     message.run()
->>>>>>> 959c6e2f
             # Does not catch if junk str was sent back
             if type(self.yt_playlist_link) == str and self.recording:
                 self.logger.info("rpi_out recorded a video succesfully...")
@@ -108,14 +96,8 @@
                     f"The camera is running or the YouTube Api broke. No video was recorded! Recording status: rpi_in = {self.recording}"
                 )
                 # display message box with error
-<<<<<<< HEAD
-                #########################
-                #   Missing code        #
-                #########################
-=======
                 message = message_box.MessageBox("title", "message")
                 message.run()
->>>>>>> 959c6e2f
             # Clean up
             self.yt_playlist_link = None
             set_button_property(self, "blue", "Record")
